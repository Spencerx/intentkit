--- conflicted
+++ resolved
@@ -1,11 +1,8 @@
 """Enso skills."""
 from abstracts.skill import SkillStoreABC
 from skills.enso.base import EnsoBaseTool
-<<<<<<< HEAD
+from skills.enso.route import EnsoGetRouteShortcut
 from skills.enso.prices import EnsoGetPrices
-=======
-from skills.enso.route import EnsoGetRouteShortcut
->>>>>>> 6d94d3cf
 from skills.enso.tokens import EnsoGetTokens
 from skills.enso.wallet import (
     EnsoGetWalletApprovals,
@@ -22,10 +19,6 @@
 
     if name == "get_tokens":
         return EnsoGetTokens(api_token=api_token, main_tokens=main_tokens, store=store, agent_id=agent_id)
-<<<<<<< HEAD
-    if name == "get_prices":
-        return EnsoGetPrices(api_token=api_token, main_tokens=main_tokens, store=store, agent_id=agent_id)
-=======
     if name == "get_route_shortcut":
         return EnsoGetRouteShortcut(api_token=api_token, main_tokens=main_tokens, store=store, agent_id=agent_id)
     if name == "get_wallet_approve":
@@ -34,7 +27,8 @@
         return EnsoGetWalletApprovals(api_token=api_token, main_tokens=main_tokens, store=store, agent_id=agent_id)
     if name == "get_wallet_balances":
         return EnsoGetWalletBalances(api_token=api_token, main_tokens=main_tokens, store=store, agent_id=agent_id)
->>>>>>> 6d94d3cf
+    if name == "get_prices":
+        return EnsoGetPrices(api_token=api_token, main_tokens=main_tokens, store=store, agent_id=agent_id)
 
     else:
         raise ValueError(f"Unknown Enso skill: {name}")