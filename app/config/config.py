--- conflicted
+++ resolved
@@ -66,15 +66,12 @@
         self.cdp_api_key_name = self.load("CDP_API_KEY_NAME")
         self.cdp_api_key_private_key = self.load("CDP_API_KEY_PRIVATE_KEY")
         self.openai_api_key = self.load("OPENAI_API_KEY")
-<<<<<<< HEAD
         self.slack_token = self.load("SLACK_TOKEN")
         self.slack_channel = self.load("SLACK_CHANNEL")
         self.tg_base_url = self.load("TG_BASE_URL")
         self.tg_server_host = self.load("TG_SERVER_HOST", "127.0.0.1")
         self.tg_server_port = self.load("TG_SERVER_PORT", "8081")
         self.tg_new_agent_poll_interval = self.load("TG_NEW_AGENT_POLL_INTERVAL", "60")
-
-=======
         self.twitter_endpoint_interval = int(
             self.load("TWITTER_ENDPOINT_INTERVAL", "15")
         )  # in minutes
@@ -82,7 +79,6 @@
             "SLACK_ALERT_TOKEN"
         )  # For alert purposes only
         self.slack_alert_channel = self.load("SLACK_ALERT_CHANNEL")
->>>>>>> 7192ad3d
         # Now we know the env, set up logging
         setup_logging(self.env, self.debug)
         logger.info("config loaded")
