<<<<<<< HEAD
import time
from datetime import datetime
=======
from datetime import datetime, timezone
>>>>>>> d81726ee
from typing import Any, Dict, List, Optional

from sqlalchemy import Column, String, func, Identity, BigInteger, DateTime
from sqlalchemy.dialects.postgresql import ARRAY, JSONB
from sqlmodel import Field, Session, SQLModel, select

from utils.slack_alert import send_slack_message


class Agent(SQLModel, table=True):
    """Agent model."""

    __tablename__ = "agents"

    id: str = Field(primary_key=True)
    number: int = Field(
        sa_column=Column(BigInteger, Identity(start=1, increment=1), nullable=False)
    )
    # AI part
    name: Optional[str] = Field(default=None)
    model: str = Field(default="gpt-4o-mini")
    prompt: Optional[str]
    # autonomous mode
    autonomous_enabled: bool = Field(default=False)
    autonomous_minutes: Optional[int]
    autonomous_prompt: Optional[str]
    # if cdp_enabled, will load cdp skills
    # if the cdp_skills is empty, will load all
    cdp_enabled: bool = Field(default=False)
    cdp_skills: Optional[List[str]] = Field(sa_column=Column(JSONB, nullable=True))
    cdp_wallet_data: Optional[str]
    cdp_network_id: Optional[str]
    # if twitter_enabled, the twitter_entrypoint will be enabled, twitter_config will be checked
    twitter_enabled: bool = Field(default=False)
    twitter_config: Optional[dict] = Field(sa_column=Column(JSONB, nullable=True))
    # twitter skills require config, but not require twitter_enabled flag.
    # As long as twitter_skills is not empty, the corresponding skills will be loaded.
    twitter_skills: Optional[List[str]] = Field(sa_column=Column(ARRAY(String)))
    telegram_enabled: bool = Field(default=False)
    telegram_config: Optional[dict] = Field(sa_column=Column(JSONB, nullable=True))
    # twitter skills require config, but not require twitter_enabled flag.
    # As long as twitter_skills is not empty, the corresponding skills will be loaded.
    telegram_skills: Optional[List[str]] = Field(sa_column=Column(ARRAY(String)))
    # crestal skills
    crestal_skills: Optional[List[str]] = Field(sa_column=Column(ARRAY(String)))
    # skills not require config
    common_skills: Optional[List[str]] = Field(sa_column=Column(ARRAY(String)))
    # skill set
    skill_sets: Optional[Dict[str, Dict[str, Any]]] = Field(
        sa_column=Column(JSONB, nullable=True)
    )
<<<<<<< HEAD
    # last modification timestamp
    last_modified: int = Field(default=0)
    ai_thread_public: bool = Field(default=False)
=======
    created_at: datetime | None = Field(
        default_factory=lambda: datetime.now(timezone.utc),
        sa_type=DateTime(timezone=True),
        sa_column_kwargs={"server_default": func.now()},
        nullable=False,
    )
    updated_at: datetime | None = Field(
        default_factory=lambda: datetime.now(timezone.utc),
        sa_type=DateTime(timezone=True),
        sa_column_kwargs={
            "onupdate": lambda: datetime.now(timezone.utc),
        },
        nullable=False,
    )
>>>>>>> d81726ee

    def create_or_update(self, db: Session) -> None:
        """Create the agent if not exists, otherwise update it."""
        existing_agent = db.exec(select(Agent).where(Agent.id == self.id)).first()
        self.last_modified = time.time()
        if existing_agent:
            # Update existing agent
            for field in self.model_fields:
                if field != "id" and field != "cdp_wallet_data":  # Skip the primary key
                    if getattr(self, field) is not None:
                        setattr(existing_agent, field, getattr(self, field))
            db.add(existing_agent)
        else:
            # Create new agent
            db.add(self)
            # Count the total agents
            total_agents = db.exec(select(func.count()).select_from(Agent)).one()
            # Send a message to Slack
            send_slack_message(
                f"New agent created: {self.id}",
                attachments=[
                    {"text": f"Total agents: {total_agents}", "color": "good"}
                ],
            )
        db.commit()


class AgentQuota(SQLModel, table=True):
    """AgentQuota model."""

    __tablename__ = "agent_quotas"

    id: str = Field(primary_key=True)
    plan: str = Field(default="self-hosted")
    message_count_total: int = Field(default=0)
    message_limit_total: int = Field(default=9999)
    message_count_monthly: int = Field(default=0)
    message_limit_monthly: int = Field(default=9999)
    message_count_daily: int = Field(default=0)
    message_limit_daily: int = Field(default=9999)
    last_message_time: Optional[datetime] = Field(default=None)
    autonomous_count_total: int = Field(default=0)
    autonomous_limit_total: int = Field(default=9999)
    autonomous_count_monthly: int = Field(default=0)
    autonomous_limit_monthly: int = Field(default=9999)
    last_autonomous_time: Optional[datetime] = Field(default=None)
    twitter_count_total: int = Field(default=0)
    twitter_limit_total: int = Field(default=9999)
    twitter_count_daily: int = Field(default=0)
    twitter_limit_daily: int = Field(default=9999)
    last_twitter_time: Optional[datetime] = Field(default=None)
    created_at: datetime | None = Field(
        default_factory=lambda: datetime.now(timezone.utc),
        sa_type=DateTime(timezone=True),
        sa_column_kwargs={"server_default": func.now()},
        nullable=False,
    )
    updated_at: datetime | None = Field(
        default_factory=lambda: datetime.now(timezone.utc),
        sa_type=DateTime(timezone=True),
        sa_column_kwargs={
            "onupdate": lambda: datetime.now(timezone.utc),
        },
        nullable=False,
    )

    @staticmethod
    def get(id: str, db: Session) -> "AgentQuota":
        """Get agent quota by id, if not exists, create a new one."""
        aq = db.exec(select(AgentQuota).where(AgentQuota.id == id)).one_or_none()
        if aq is None:
            aq = AgentQuota(id=id)
            db.add(aq)
            db.commit()
        return aq

    def has_message_quota(self, db: Session) -> bool:
        """Check if the agent has message quota."""
        return (
            self.message_count_monthly < self.message_limit_monthly
            and self.message_count_daily < self.message_limit_daily
            and self.message_count_total < self.message_limit_total
        )

    def has_autonomous_quota(self, db: Session) -> bool:
        """Check if the agent has autonomous quota."""
        if not self.has_message_quota(db):
            return False
        return (
            self.autonomous_count_monthly < self.autonomous_limit_monthly
            and self.autonomous_count_total < self.autonomous_limit_total
        )

    def has_twitter_quota(self, db: Session) -> bool:
        """Check if the agent has twitter quota."""
        if not self.has_message_quota(db):
            return False
        return (
            self.twitter_count_daily < self.twitter_limit_daily
            and self.twitter_count_total < self.twitter_limit_total
        )

    def add_message(self, db: Session) -> None:
        """Add a message to the agent's message count."""
        self.message_count_monthly += 1
        self.message_count_daily += 1
        self.message_count_total += 1
        self.last_message_time = datetime.now()
        db.add(self)
        db.commit()

    def add_autonomous(self, db: Session) -> None:
        """Add an autonomous message to the agent's autonomous count."""
        self.message_count_daily += 1
        self.message_count_monthly += 1
        self.message_count_total += 1
        self.autonomous_count_monthly += 1
        self.autonomous_count_total += 1
        self.last_autonomous_time = datetime.now()
        self.last_message_time = datetime.now()
        db.add(self)
        db.commit()

    def add_twitter(self, db: Session) -> None:
        """Add a twitter message to the agent's twitter count."""
        self.message_count_daily += 1
        self.message_count_monthly += 1
        self.message_count_total += 1
        self.twitter_count_daily += 1
        self.twitter_count_total += 1
        self.last_twitter_time = datetime.now()
        self.last_message_time = datetime.now()
        db.add(self)
        db.commit()


class AgentPluginData(SQLModel, table=True):
    """Model for storing plugin-specific data for agents.

    This model uses a composite primary key of (agent_id, plugin, key) to store
    plugin-specific data for agents in a flexible way.

    Attributes:
        agent_id: ID of the agent this data belongs to
        plugin: Name of the plugin this data is for
        key: Key for this specific piece of data
        data: JSON data stored for this key
    """

    __tablename__ = "agent_plugin_data"

    agent_id: str = Field(primary_key=True)
    plugin: str = Field(primary_key=True)
    key: str = Field(primary_key=True)
    data: Dict[str, Any] = Field(sa_column=Column(JSONB, nullable=True))
    created_at: datetime | None = Field(
        default_factory=lambda: datetime.now(timezone.utc),
        sa_type=DateTime(timezone=True),
        sa_column_kwargs={"server_default": func.now()},
        nullable=False,
    )
    updated_at: datetime | None = Field(
        default_factory=lambda: datetime.now(timezone.utc),
        sa_type=DateTime(timezone=True),
        sa_column_kwargs={
            "onupdate": lambda: datetime.now(timezone.utc),
        },
        nullable=False,
    )

    @classmethod
    def get(
        cls, agent_id: str, plugin: str, key: str, db: Session
    ) -> Optional["AgentPluginData"]:
        """Get plugin data for an agent.

        Args:
            agent_id: ID of the agent
            plugin: Name of the plugin
            key: Data key
            db: Database session

        Returns:
            AgentPluginData if found, None otherwise
        """
        return db.exec(
            select(cls).where(
                cls.agent_id == agent_id,
                cls.plugin == plugin,
                cls.key == key,
            )
        ).first()

    def save(self, db: Session) -> None:
        """Save or update plugin data.

        Args:
            db: Database session
        """
        existing = db.exec(
            select(AgentPluginData).where(
                AgentPluginData.agent_id == self.agent_id,
                AgentPluginData.plugin == self.plugin,
                AgentPluginData.key == self.key,
            )
        ).first()

        if existing:
            # Update existing record
            for field in self.model_fields:
                if getattr(self, field) is not None:
                    setattr(existing, field, getattr(self, field))
            db.add(existing)
        else:
            # Create new record
            db.add(self)

        db.commit()<|MERGE_RESOLUTION|>--- conflicted
+++ resolved
@@ -1,9 +1,6 @@
-<<<<<<< HEAD
+from datetime import datetime, timezone
 import time
 from datetime import datetime
-=======
-from datetime import datetime, timezone
->>>>>>> d81726ee
 from typing import Any, Dict, List, Optional
 
 from sqlalchemy import Column, String, func, Identity, BigInteger, DateTime
@@ -55,11 +52,9 @@
     skill_sets: Optional[Dict[str, Dict[str, Any]]] = Field(
         sa_column=Column(JSONB, nullable=True)
     )
-<<<<<<< HEAD
     # last modification timestamp
     last_modified: int = Field(default=0)
     ai_thread_public: bool = Field(default=False)
-=======
     created_at: datetime | None = Field(
         default_factory=lambda: datetime.now(timezone.utc),
         sa_type=DateTime(timezone=True),
@@ -74,7 +69,6 @@
         },
         nullable=False,
     )
->>>>>>> d81726ee
 
     def create_or_update(self, db: Session) -> None:
         """Create the agent if not exists, otherwise update it."""
