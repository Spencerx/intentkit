--- conflicted
+++ resolved
@@ -1,6 +1,17 @@
+## v0.6.18
+
+### New Features
+- **Casino Skills**: Added comprehensive gambling and gaming skill set for interactive agent entertainment
+    - **Deck Shuffling**: Multi-deck support with customizable jokers for Blackjack and card games
+    - **Card Drawing**: Visual card display with PNG/SVG images for interactive gameplay
+    - **Quantum Dice Rolling**: True quantum randomness using QRandom API for authentic dice games
+    - **State Management**: Persistent game sessions with deck tracking and rate limiting
+    - **Gaming APIs**: Integration with Deck of Cards API and QRandom quantum random number generator
+
+**Full Changelog**: https://github.com/crestalnetwork/intentkit/compare/v0.6.17...v0.6.18
+
 ## v0.6.17
 
-<<<<<<< HEAD
 ### ✨ New Features
 - **Error Tracking**: Add error_type field to chat message model for better error tracking
 
@@ -15,15 +26,6 @@
 
 ### 📚 Documentation
 - Update changelog documentation
-=======
-### New Features
-- **Casino Skills**: Added comprehensive gambling and gaming skill set for interactive agent entertainment
-  - **Deck Shuffling**: Multi-deck support with customizable jokers for Blackjack and card games
-  - **Card Drawing**: Visual card display with PNG/SVG images for interactive gameplay
-  - **Quantum Dice Rolling**: True quantum randomness using QRandom API for authentic dice games
-  - **State Management**: Persistent game sessions with deck tracking and rate limiting
-  - **Gaming APIs**: Integration with Deck of Cards API and QRandom quantum random number generator
->>>>>>> 00fee2c2
 
 **Full Changelog**: https://github.com/crestalnetwork/intentkit/compare/v0.6.16...v0.6.17
 
