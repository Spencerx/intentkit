[project]
name = "intentkit"
version = "0.1.19"
description = "Intent-based AI Agent Platform"
authors = [{name = "Ruihua", email = "ruihua@crestal.network"}]
readme = "README.md"
requires-python = ">=3.12,<4.0"
dependencies = [
    "langgraph (>=0.3.8,<0.4.0)",
    "langgraph-prebuilt>=0.1.2,<0.2.0",
    "uvicorn>=0.34.0,<0.35.0",
    "fastapi>=0.115.8",
    "gunicorn>=23.0.0",
    "pydantic>=2.10.6",
    "pydantic-settings>=2.8.1",
    "sqlalchemy[asyncio]>=2.0.37",
    "psycopg>=3.2.3",
    "psycopg2",
    "psycopg-pool>=3.2.4",
    "alembic>=1.14.0",
    "pgvector>=0.3.6",
    "langchain (>=0.3.20,<0.4.0)",
    "langchain-core>=0.3.43",
    "langchain-openai>=0.3.8",
    "langchain-postgres>=0.0.13",
    "langchain-community>=0.3.19",
    "langgraph-checkpoint>=2.0.18",
    "langgraph-checkpoint-postgres>=2.0.16",
    "openai>=1.59.6",
    "cdp-sdk==0.17.0",
    "tweepy[async]>=4.15.0",
    "python-dotenv>=1.0.1",
    "APScheduler>=3.11.0",
    "anyio>=4.8.0",
    "slack-sdk>=3.34.0",
    "requests>=2.32.3",
    "aws-secretsmanager-caching>=1.1.3",
    "botocore>=1.35.97",
    "aiogram>=3.17.0",
    "epyxid>=0.3.3",
    "sentry-sdk[fastapi]>=2.20.0",
    "asyncpg>=0.30.0",
    "goat-sdk>=0.1.4",
    "goat-sdk-adapter-langchain",
    "goat-sdk-wallet-crossmint",
    "goat-sdk-wallet-evm",
    "goat-sdk-wallet-web3",
    "goat-sdk-wallet-solana",
    "goat-sdk-plugin-1inch",
    "goat-sdk-plugin-allora",
    "goat-sdk-plugin-coingecko",
    "goat-sdk-plugin-dexscreener",
    "goat-sdk-plugin-erc20",
    "goat-sdk-plugin-farcaster",
    "goat-sdk-plugin-jsonrpc",
    "goat-sdk-plugin-jupiter",
    "goat-sdk-plugin-nansen",
    "goat-sdk-plugin-opensea",
    "goat-sdk-plugin-rugcheck",
    "goat-sdk-plugin-spl-token",
    "goat-sdk-plugin-superfluid",
    "goat-sdk-plugin-uniswap",
    "pyyaml>=6.0.2",
    "python-multipart>=0.0.20",
    "langchain-xai>=0.2.1",
    "coinbase-agentkit==0.1.4.dev202502250",
    "coinbase-agentkit-langchain>=0.1.0",
    "jsonref>=1.1.0",
    "pytz>=2025.1",
    "redis (>=5.2.1,<6.0.0)",
    "telegramify-markdown (>=0.5.0,<0.6.0)",
    "langchain-mcp-adapters (>=0.0.5,<0.0.6)",
<<<<<<< HEAD
    "pillow (>=11.1.0,<12.0.0)"
=======
    "cron-validator (>=1.0.8,<2.0.0)"
>>>>>>> 5583c573
]

[tool.poetry]
package-mode = false

[tool.poetry.group.dev] 
optional = true

[tool.poetry.group.dev.dependencies]
ruff = "^0.11.2"
jsonschema = "^4.21.1"

[tool.ruff.lint]
extend-select = ["I"]

[tool.mypy]
python_version = "3.12"
warn_return_any = true
warn_unused_configs = true
disallow_untyped_defs = true
disallow_incomplete_defs = true
check_untyped_defs = true
disallow_untyped_decorators = true
no_implicit_optional = true
warn_redundant_casts = true
warn_unused_ignores = true
warn_no_return = true
warn_unreachable = true
ignore_missing_imports = true
explicit_package_bases = true
namespace_packages = true
mypy_path = "."

[build-system]
requires = ["poetry-core"]
build-backend = "poetry.core.masonry.api"<|MERGE_RESOLUTION|>--- conflicted
+++ resolved
@@ -70,11 +70,8 @@
     "redis (>=5.2.1,<6.0.0)",
     "telegramify-markdown (>=0.5.0,<0.6.0)",
     "langchain-mcp-adapters (>=0.0.5,<0.0.6)",
-<<<<<<< HEAD
-    "pillow (>=11.1.0,<12.0.0)"
-=======
+    "pillow (>=11.1.0,<12.0.0)",
     "cron-validator (>=1.0.8,<2.0.0)"
->>>>>>> 5583c573
 ]
 
 [tool.poetry]
