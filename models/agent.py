--- conflicted
+++ resolved
@@ -208,7 +208,6 @@
         sa_column=Column(JSONB, nullable=True),
         description="Allora integration configuration settings",
     )
-<<<<<<< HEAD
     # ELFA skills
     elfa_skills: Optional[List[str]] = Field(
         default=None,
@@ -220,14 +219,6 @@
         sa_column=Column(JSONB, nullable=True),
         description="Elfa integration configuration settings",
     )
-    # skill set
-    skill_sets: Optional[Dict[str, Dict[str, Any]]] = Field(
-        default=None,
-        sa_column=Column(JSONB, nullable=True),
-        description="Mapping of skill set configurations for different platforms and capabilities",
-    )
-=======
->>>>>>> 17b768cf
     # auto timestamp
     created_at: SkipJsonSchema[datetime] = Field(
         default_factory=lambda: datetime.now(timezone.utc),
